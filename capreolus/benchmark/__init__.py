--- conflicted
+++ resolved
@@ -9,10 +9,6 @@
     """the module base class"""
 
     module_type = "benchmark"
-<<<<<<< HEAD
-    cfg = {}
-=======
->>>>>>> 1295a8d7
 
 
 class WSDM20Demo(Benchmark):
