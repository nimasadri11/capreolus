import os
import json
from copy import deepcopy
from collections import defaultdict

import ir_datasets

from capreolus import ModuleBase
from capreolus.utils.caching import cached_file, TargetFileExists
from capreolus.utils.trec import write_qrels, load_qrels, load_trec_topics
from capreolus.utils.loginit import get_logger


logger = get_logger(__name__)


def validate(build_f):
    def validate_folds_file(self):
        if not hasattr(self, "fold_file"):
            logger.warning(f"Folds file is not found for Module {self.module_name}")
            return

        if self.fold_file.suffix != ".json":
            raise ValueError(f"Expect folds file to be in .json format.")

        raw_folds = json.load(open(self.fold_file))
        # we actually don't need to verify the name of folds right?

        for fold_name, fold_sets in raw_folds.items():
            if set(fold_sets) != {"train_qids", "predict"}:
                raise ValueError(f"Expect each fold to contain ['train_qids', 'predict'] fields.")

            if set(fold_sets["predict"]) != {"dev", "test"}:
                raise ValueError(f"Expect each fold to contain ['dev', 'test'] fields under 'predict'.")
        logger.info("Folds file validation finishes.")

    def validate_qrels_file(self):
        if not hasattr(self, "qrel_file"):
            logger.warning(f"Qrel file is not found for Module {self.module_name}")
            return

        n_dup, qrels = 0, defaultdict(dict)
        with open(self.qrel_file) as f:
            for line in f:
                qid, _, docid, label = line.strip().split()
                if docid in qrels[qid]:
                    n_dup += 1
                    if int(label) != qrels[qid][docid]:
                        raise ValueError(f"Found conflicting label in {self.qrel_file} for query {qid} and document {docid}.")
                qrels[qid][docid] = int(label)

        if n_dup > 0:
            qrel_file_no_ext, ext = os.path.splitext(self.qrel_file)
            dup_qrel_file = qrel_file_no_ext + "-contain-dup-entries" + ext
            os.rename(self.qrel_file, dup_qrel_file)
            write_qrels(qrels, self.qrel_file)
            logger.warning(
                f"Removed {n_dup} entries from the file {self.qrel_file}. The original version could be found in {dup_qrel_file}."
            )

        logger.info("Qrel file validation finishes.")

    def validate_query_alignment(self):
        topic_qids = set(self.topics[self.query_type])
        qrels_qids = set(self.qrels)

        for fold_name, fold_sets in self.folds.items():
            # check if there are overlap between training, dev, and test set
            train_qids, dev_qids, test_qids = (
                set(fold_sets["train_qids"]),
                set(fold_sets["predict"]["dev"]),
                set(fold_sets["predict"]["test"]),
            )
            if len(train_qids & dev_qids) > 0:
                logger.warning(
                    f"Found {len(train_qids & dev_qids)} overlap queries between training and dev set in fold {fold_name}."
                )
            if len(train_qids & test_qids) > 0:
                logger.warning(
                    f"Found {len(train_qids & dev_qids)} overlap queries between training and dev set in fold {fold_name}."
                )
            if len(dev_qids & test_qids) > 0:
                logger.warning(
                    f"Found {len(train_qids & dev_qids)} overlap queries between training and dev set in fold {fold_name}."
                )

            # check if the topics, qrels, and folds file share a reasonable set (if not all) of queries
            folds_qids = train_qids | dev_qids | test_qids
            n_overlap = len(set(topic_qids) & set(qrels_qids) & set(folds_qids))
            if not len(topic_qids) == len(qrels_qids) == len(folds_qids) == n_overlap:
                logger.warning(
                    f"Number of queries are not aligned across topics, qrels and folds in fold {fold_name}: {len(topic_qids)} queries in topics file, {len(qrels_qids)} queries in qrels file, {len(folds_qids)} queries in folds file; {n_overlap} overlap queries found among the three."
                )

            # check if any topic in folds cannot be found in topics file
            for set_name, set_qids in zip(["training", "dev", "test"], [train_qids, dev_qids, test_qids]):
                if len(set_qids - topic_qids) > 0:
                    raise ValueError(
                        f"{len(set_qids - topic_qids)} queries in {set_name} set of fold {fold_name} cannot be found in topic file."
                    )

        logger.info("Query Alignment validation finishes.")

    def _validate(self):
        """Rewrite the files that contain invalid (duplicate) entries, and remove the currently loaded variables"""
        build_f(self)
        validate_folds_file(self)
        validate_qrels_file(self)
        validate_query_alignment(self)

    return _validate


class Benchmark(ModuleBase):
    """Base class for Benchmark modules. The purpose of a Benchmark is to provide the data needed to run an experiment, such as queries, folds, and relevance judgments.

    Modules should provide:
        - a ``topics`` dict mapping query ids (*qids*) to *queries*
        - a ``qrels`` dict mapping *qids* to *docids* and *relevance labels*
        - a ``folds`` dict mapping a fold name to *training*, *dev* (validation), and *testing* qids
        - if these can be loaded from files in standard formats, they can be specified by setting the ``topic_file``, ``qrel_file``, and ``fold_file``, respectively, rather than by setting the above attributes directly
    """

    module_type = "benchmark"
    qrel_file = None
    topic_file = None
    fold_file = None
    query_type = None
    relevance_level = 1
    """ Documents with a relevance label >= relevance_level will be considered relevant.
    This corresponds to trec_eval's --level_for_rel (and is passed to pytrec_eval as relevance_level). """
    use_train_as_dev = True
<<<<<<< HEAD
    """ Whether to use training set as validate set when there is no training needed, 
=======
    """ Whether to use training set as validate set when there is no training needed,
>>>>>>> 1ef78b2e
    e.g. for traditional IR algorithms like BM25 """

    @property
    def qrels(self):
        if not hasattr(self, "_qrels"):
            self._qrels = load_qrels(self.qrel_file)
        return self._qrels

    @property
    def topics(self):
        if not hasattr(self, "_topics"):
            self._topics = load_trec_topics(self.topic_file)
        return self._topics

    @property
    def folds(self):
        if not hasattr(self, "_folds"):
            self._folds = json.load(open(self.fold_file, "rt"), parse_int=str)
        return self._folds

    @property
    def non_nn_dev(self):
        dev_per_fold = {fold_name: deepcopy(folds["predict"]["dev"]) for fold_name, folds in self.folds.items()}
        if self.use_train_as_dev:
            for fold_name, folds in self.folds.items():
                dev_per_fold[fold_name].extend(folds["train_qids"])
        return dev_per_fold

    def get_topics_file(self, query_sets=None):
        """Returns path to a topics file in TSV format containing queries from query_sets.
        query_sets may contain any combination of 'train', 'dev', and 'test'.
        All are returned if query_sets is None."""

        if query_sets:
            query_sets = set(query_sets)
            invalid = query_sets - {"train", "test", "dev"}
            if invalid:
                raise ValueError(f"query_sets contains invalid fold names: {invalid}")
            query_sets = "_".join(sorted(query_sets))

            valid_qids = set()
            if "train" in query_sets:
                valid_qids.update(self.folds["train_qids"])
            if "dev" in query_sets:
                valid_qids.update(self.folds["predict"]["dev"])
            if "test" in query_sets:
                valid_qids.update(self.folds["predict"]["test"])
        else:
            query_sets = "all"
            valid_qids = None

        fn = self.get_cache_path() / f"topics-{query_sets}.tsv"

        try:
            with cached_file(fn) as tmp_fn:
                with open(tmp_fn, "wt") as outf:
                    for qid, query in self.topics[self.query_type].items():
                        if query_sets == "all" or qid in valid_qids:
                            print(f"{qid}\t{query}", file=outf)
        except TargetFileExists as e:
            pass

        return fn

    @validate
    def build(self):
        return


class IRDBenchmark(Benchmark):
    ird_dataset_names = []

    @property
    def qrels(self):
        if not hasattr(self, "_qrels"):
            self._qrels = self.ird_load_qrels()
        return self._qrels

    @property
    def topics(self):
        if not hasattr(self, "_topics"):
            self._topics = self.ird_load_topics()
        return self._topics

    def ird_load_qrels(self):
        qrels = {}
        for name in self.ird_dataset_names:
            dataset = ir_datasets.load(name)
            for qrel in dataset.qrels_iter():
                qrels.setdefault(qrel.query_id, {})
                qrels[qrel.query_id][qrel.doc_id] = max(qrel.relevance, qrels[qrel.query_id].get(qrel.doc_id, -1))

        return qrels

    def ird_load_topics(self):
        topics = {}
        field = "description" if self.query_type == "desc" else self.query_type

        for name in self.ird_dataset_names:
            dataset = ir_datasets.load(name)
            for query in dataset.queries_iter():
                topics[query.query_id] = getattr(query, field).replace("\n", " ")

        return {self.query_type: topics}


from profane import import_all_modules

from .dummy import DummyBenchmark

import_all_modules(__file__, __package__)<|MERGE_RESOLUTION|>--- conflicted
+++ resolved
@@ -130,11 +130,7 @@
     """ Documents with a relevance label >= relevance_level will be considered relevant.
     This corresponds to trec_eval's --level_for_rel (and is passed to pytrec_eval as relevance_level). """
     use_train_as_dev = True
-<<<<<<< HEAD
-    """ Whether to use training set as validate set when there is no training needed, 
-=======
     """ Whether to use training set as validate set when there is no training needed,
->>>>>>> 1ef78b2e
     e.g. for traditional IR algorithms like BM25 """
 
     @property
