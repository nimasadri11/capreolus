import hashlib
import logging
import os
import requests
import sys
from glob import glob

from tqdm import tqdm

from capreolus.utils.loginit import get_logger

logger = get_logger(__name__)  # pylint: disable=invalid-name

<<<<<<< HEAD
=======

>>>>>>> 1295a8d7
class Anserini:
    @classmethod
    def get_fat_jar(cls):
        # Go through sys.path hoping to find the pyserini install dir
        for path in sys.path:
            jar_path = "{0}/pyserini/resources/jars/".format(path)
            if os.path.exists(jar_path):
                fat_jar_path = glob(os.path.join(jar_path, "anserini-*-fatjar.jar"))
                if fat_jar_path:
                    return max(fat_jar_path, key=os.path.getctime)

        raise Exception("could not find anserini fat jar")

<<<<<<< HEAD
=======
    @classmethod
    def filter_and_log_anserini_output(cls, line, logger):
        """ Ignore DEBUG lines and require other lines pass our logging level """
        fields = line.strip().split()

        # is this a log line?
        # at least 5 fields should exist
        # (0) date field should be 10 digits and begin with 20. e.g. 2020-02-14
        # (3) function field should begin with [
        if len(fields) > 5 and len(fields[0]) == 10 and fields[3][0] == "[":
            # skip debug messages
            if fields[2] == "DEBUG":
                msg = None
            else:
                loglevel = logging._nameToLevel.get(fields[2], 40)
                msg = " ".join(fields[3:])
        else:
            loglevel = logging._nameToLevel["WARNING"]
            msg = line.strip()

        if msg:
            logger.log(loglevel, "[AnseriniProcess] %s", msg)


>>>>>>> 1295a8d7
def download_file(url, outfn, expected_hash=None):
    """ Download url to the file outfn. If expected_hash is provided, use it to both verify the file was downloaded
        correctly, and to avoid re-downloading an existing file with a matching hash.
    """

    if expected_hash and os.path.exists(outfn):
        found_hash = hash_file(outfn)

        if found_hash == expected_hash:
            return

    head = requests.head(url)
    size = int(head.headers.get("content-length", 0))

    with open(outfn, "wb") as outf:
        r = requests.get(url, stream=True)
        with tqdm(total=size, unit="B", unit_scale=True, unit_divisor=1024, desc=f"downloading {url}", miniters=1) as pbar:
            for chunk in r.iter_content(32 * 1024):
                outf.write(chunk)
                pbar.update(len(chunk))

    if not expected_hash:
        return

    found_hash = hash_file(outfn)
    if found_hash != expected_hash:
        raise IOError(f"expected file {outfn} downloaded from {url} to have SHA256 hash {expected_hash} but got {found_hash}")


def hash_file(fn):
    """ Compute a SHA-256 hash for the file fn and return a hexdigest of the hash """
    sha = hashlib.sha256()

    with open(fn, "rb") as f:
        while True:
            data = f.read(65536)
            if not data:
                break
            sha.update(data)

    return sha.hexdigest()
<|MERGE_RESOLUTION|>--- conflicted
+++ resolved
@@ -11,10 +11,7 @@
 
 logger = get_logger(__name__)  # pylint: disable=invalid-name
 
-<<<<<<< HEAD
-=======
 
->>>>>>> 1295a8d7
 class Anserini:
     @classmethod
     def get_fat_jar(cls):
@@ -28,8 +25,6 @@
 
         raise Exception("could not find anserini fat jar")
 
-<<<<<<< HEAD
-=======
     @classmethod
     def filter_and_log_anserini_output(cls, line, logger):
         """ Ignore DEBUG lines and require other lines pass our logging level """
@@ -54,7 +49,6 @@
             logger.log(loglevel, "[AnseriniProcess] %s", msg)
 
 
->>>>>>> 1295a8d7
 def download_file(url, outfn, expected_hash=None):
     """ Download url to the file outfn. If expected_hash is provided, use it to both verify the file was downloaded
         correctly, and to avoid re-downloading an existing file with a matching hash.
