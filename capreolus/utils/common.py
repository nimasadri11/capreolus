--- conflicted
+++ resolved
@@ -128,13 +128,6 @@
 
 
 def get_default_cache_dir():
-<<<<<<< HEAD
-    return "{0}/cache".format(os.getcwd())
-
-
-def get_default_results_dir():
-    return "{0}/results".format(os.getcwd())
-=======
     default_dir = os.path.expanduser("~/.capreolus/cache/")
     if not os.path.exists(default_dir):
         os.makedirs(os.path.dirname(default_dir))
@@ -146,7 +139,6 @@
     if not os.path.exists(default_dir):
         os.makedirs(os.path.dirname(default_dir))
     return default_dir
->>>>>>> 25918a97
 
 
 def get_crawl_collection_script():
