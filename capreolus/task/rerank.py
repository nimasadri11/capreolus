import os
from collections import defaultdict
from pathlib import Path

from capreolus import ConfigOption, Dependency, evaluator
from capreolus.sampler import PredSampler
from capreolus.searcher import Searcher
from capreolus.task import Task
from capreolus.utils.loginit import get_logger

from time import time

logger = get_logger(__name__)


@Task.register
class RerankTask(Task):
    module_name = "rerank"
    config_spec = [
        ConfigOption("fold", "s1", "fold to run"),
        ConfigOption("optimize", "map", "metric to maximize on the dev set"),  # affects train() because we check to save weights
        ConfigOption("metrics", "default", "metrics reported for evaluation", value_type="strlist"),
        ConfigOption("threshold", 100, "Number of docids per query to evaluate during prediction"),
        ConfigOption("testthreshold", 1000, "Number of docids per query to evaluate on test data"),
    ]
    dependencies = [
        Dependency(
            key="benchmark", module="benchmark", name="robust04.yang19", provide_this=True, provide_children=["collection"]
        ),
        Dependency(key="rank", module="task", name="rank"),
        Dependency(key="reranker", module="reranker", name="KNRM"),
        Dependency(key="sampler", module="sampler", name="triplet"),
    ]

    commands = ["train", "evaluate", "traineval"] + Task.help_commands
    default_command = "describe"

    def traineval(self):
        self.train()
        self.evaluate()

    def train(self):
        fold = self.config["fold"]

        t1 = time()
        self.rank.search()
        logger.info(f"Time to rank.search: {time() - t1}")
        t1 = time()

        rank_results = self.rank.evaluate()
        logger.info(f"Time to rank.evaluate: {time() - t1}")
        t1 = time()
        best_search_run_path = rank_results["path"][fold]
        best_search_run = Searcher.load_trec_run(best_search_run_path)
        logger.info(f"Time to load best search run: {time() - t1}")

        return self.rerank_run(best_search_run, self.get_results_path())

    def rerank_run(self, best_search_run, train_output_path, include_train=False):
        if not isinstance(train_output_path, Path):
            train_output_path = Path(train_output_path)

        fold = self.config["fold"]
        dev_output_path = train_output_path / "pred" / "dev"
        logger.debug("results path: %s", train_output_path)

        docids = set(docid for querydocs in best_search_run.values() for docid in querydocs)
        self.reranker.extractor.preprocess(
            qids=best_search_run.keys(), docids=docids, topics=self.benchmark.topics[self.benchmark.query_type]
        )
        self.reranker.build_model()
        self.reranker.searcher_scores = best_search_run

        train_run = {qid: docs for qid, docs in best_search_run.items() if qid in self.benchmark.folds[fold]["train_qids"]}
        # For each qid, select the top 100 (defined by config["threshold") docs to be used in validation
        dev_run = defaultdict(dict)
        # This is possible because best_search_run is an OrderedDict
        for qid, docs in best_search_run.items():
            if qid in self.benchmark.folds[fold]["predict"]["dev"]:
                for idx, (docid, score) in enumerate(docs.items()):
                    if idx >= self.config["threshold"]:
                        break
                    dev_run[qid][docid] = score

        # Depending on the sampler chosen, the dataset may generate triplets or pairs
        train_dataset = self.sampler
        train_dataset.prepare(
            train_run, self.benchmark.qrels, self.reranker.extractor, relevance_level=self.benchmark.relevance_level
        )
        dev_dataset = PredSampler()
        dev_dataset.prepare(
            dev_run, self.benchmark.qrels, self.reranker.extractor, relevance_level=self.benchmark.relevance_level
        )

<<<<<<< HEAD
        def local_evaluate_runs(runs):
            dev_qrels = {qid: self.benchmark.qrels.get(qid, {}) for qid in self.benchmark.folds[fold]["predict"]["dev"]}
            return evaluator.eval_runs(runs, dev_qrels, evaluator.DEFAULT_METRICS, self.benchmark.relevance_level)

        dev_preds = self.reranker.trainer.train(
            reranker=self.reranker,
            train_dataset=train_dataset,
            train_output_path=train_output_path,
            dev_data=dev_dataset,
            dev_output_path=dev_output_path,
            metric=self.config["optimize"],
            evaluate_fn=local_evaluate_runs,
=======
        dev_preds = self.reranker.trainer.train(
            self.reranker,
            train_dataset,
            train_output_path,
            dev_dataset,
            dev_output_path,
            self.benchmark.qrels,
            self.config["optimize"],
            self.benchmark.relevance_level,
>>>>>>> 394ba72c
        )

        self.reranker.trainer.load_best_model(self.reranker, train_output_path)
        dev_output_path = train_output_path / "pred" / "dev" / "best"
        if not dev_output_path.exists():
            dev_preds = self.reranker.trainer.predict(self.reranker, dev_dataset, dev_output_path)

        test_run = defaultdict(dict)
        # This is possible because best_search_run is an OrderedDict
        for qid, docs in best_search_run.items():
            if qid in self.benchmark.folds[fold]["predict"]["test"]:
                for idx, (docid, score) in enumerate(docs.items()):
                    if idx >= self.config["testthreshold"]:
                        break
                    test_run[qid][docid] = score

        test_dataset = PredSampler()
        test_dataset.prepare(
            test_run, self.benchmark.qrels, self.reranker.extractor, relevance_level=self.benchmark.relevance_level
        )
        test_output_path = train_output_path / "pred" / "test" / "best"
        test_preds = self.reranker.trainer.predict(self.reranker, test_dataset, test_output_path)

        preds = {"dev": dev_preds, "test": test_preds}

        if include_train:
            train_dataset = PredSampler(
                train_run, self.benchmark.qrels, self.reranker.extractor, relevance_level=self.benchmark.relevance_level
            )

            train_output_path = train_output_path / "pred" / "train" / "best"
            train_preds = self.reranker.trainer.predict(self.reranker, train_dataset, train_output_path)
            preds["train"] = train_preds

        return preds

    def predict(self):
        fold = self.config["fold"]
        self.rank.search()
        rank_results = self.rank.evaluate()
        best_search_run_path = rank_results["path"][fold]
        best_search_run = Searcher.load_trec_run(best_search_run_path)

        docids = set(docid for querydocs in best_search_run.values() for docid in querydocs)
        self.reranker.extractor.preprocess(
            qids=best_search_run.keys(), docids=docids, topics=self.benchmark.topics[self.benchmark.query_type]
        )
        train_output_path = self.get_results_path()
        self.reranker.build_model()
        self.reranker.trainer.load_best_model(self.reranker, train_output_path)

        test_run = defaultdict(dict)
        # This is possible because best_search_run is an OrderedDict
        for qid, docs in best_search_run.items():
            if qid in self.benchmark.folds[fold]["predict"]["test"]:
                for idx, (docid, score) in enumerate(docs.items()):
                    if idx >= self.config["testthreshold"]:
                        break
                    test_run[qid][docid] = score

        test_dataset = PredSampler()
        test_dataset.prepare(
            test_run, self.benchmark.qrels, self.reranker.extractor, relevance_level=self.benchmark.relevance_level
        )
        test_output_path = train_output_path / "pred" / "test" / "best"
        test_preds = self.reranker.trainer.predict(self.reranker, test_dataset, test_output_path)

        preds = {"test": test_preds}

        return preds

    def bircheval(self):
        fold = self.config["fold"]
        train_output_path = self.get_results_path()
        searcher_runs, reranker_runs = self.find_birch_crossvalidated_results()

        fold_test_metrics = evaluator.eval_runs(
            reranker_runs[fold]["test"], self.benchmark.qrels, evaluator.DEFAULT_METRICS, self.benchmark.relevance_level
        )
        logger.info("rerank: fold=%s test metrics: %s", fold, fold_test_metrics)

    def evaluate(self):
        fold = self.config["fold"]
        train_output_path = self.get_results_path()
        logger.debug("results path: %s", train_output_path)
        metrics = self.config["metrics"] if list(self.config["metrics"]) != ["default"] else evaluator.DEFAULT_METRICS

        searcher_runs, reranker_runs = self.find_crossvalidated_results()

        if fold not in reranker_runs:
            logger.error("could not find predictions; run the train command first")
            raise ValueError("could not find predictions; run the train command first")

        dev_qrels = {qid: self.benchmark.qrels.get(qid, {}) for qid in self.benchmark.folds[fold]["predict"]["dev"]}
        fold_dev_metrics = evaluator.eval_runs(
<<<<<<< HEAD
            reranker_runs[fold]["dev"], dev_qrels, evaluator.DEFAULT_METRICS, self.benchmark.relevance_level
=======
            reranker_runs[fold]["dev"], self.benchmark.qrels, metrics, self.benchmark.relevance_level
>>>>>>> 394ba72c
        )
        pretty_fold_dev_metrics = " ".join([f"{metric}={v:0.3f}" for metric, v in sorted(fold_dev_metrics.items())])
        logger.info("rerank: fold=%s dev metrics: %s", fold, pretty_fold_dev_metrics)

        test_qrels = {qid: self.benchmark.qrels.get(qid, {}) for qid in self.benchmark.folds[fold]["predict"]["test"]}
        fold_test_metrics = evaluator.eval_runs(
<<<<<<< HEAD
            reranker_runs[fold]["test"], test_qrels, evaluator.DEFAULT_METRICS, self.benchmark.relevance_level
=======
            reranker_runs[fold]["test"], self.benchmark.qrels, metrics, self.benchmark.relevance_level
>>>>>>> 394ba72c
        )
        pretty_fold_test_metrics = " ".join([f"{metric}={v:0.3f}" for metric, v in sorted(fold_test_metrics.items())])
        logger.info("rerank: fold=%s test metrics: %s", fold, pretty_fold_test_metrics)

        if len(reranker_runs) != len(self.benchmark.folds):
            logger.info(
                "rerank: skipping cross-validated metrics because results exist for only %s/%s folds",
                len(reranker_runs),
                len(self.benchmark.folds),
            )
            return {
                "fold_test_metrics": fold_test_metrics,
                "fold_dev_metrics": fold_dev_metrics,
                "cv_metrics": None,
                "interpolated_cv_metrics": None,
            }

        logger.info("rerank: average cross-validated metrics when choosing iteration based on '%s':", self.config["optimize"])
        all_preds = {}
        for preds in reranker_runs.values():
            for qid, docscores in preds["test"].items():
                all_preds.setdefault(qid, {})
                for docid, score in docscores.items():
                    all_preds[qid][docid] = score

        cv_metrics = evaluator.eval_runs(all_preds, self.benchmark.qrels, metrics, self.benchmark.relevance_level)
        interpolated_results = evaluator.interpolated_eval(
            searcher_runs, reranker_runs, self.benchmark, self.config["optimize"], metrics
        )

        for metric, score in sorted(cv_metrics.items()):
            logger.info("%25s: %0.4f", metric, score)

        logger.info("interpolated with alphas = %s", sorted(interpolated_results["alphas"].values()))
        for metric, score in sorted(interpolated_results["score"].items()):
            logger.info("%25s: %0.4f", metric + " [interp]", score)

        return {
            "fold_test_metrics": fold_test_metrics,
            "fold_dev_metrics": fold_dev_metrics,
            "cv_metrics": cv_metrics,
            "interpolated_results": interpolated_results,
        }

    def find_crossvalidated_results(self):
        searcher_runs = {}
        rank_results = self.rank.evaluate()
        for fold in self.benchmark.folds:
            searcher_runs[fold] = {"dev": Searcher.load_trec_run(rank_results["path"][fold])}
            searcher_runs[fold]["test"] = searcher_runs[fold]["dev"]

        reranker_runs = {}
        train_output_path = self.get_results_path()
        test_output_path = train_output_path / "pred" / "test" / "best"
        dev_output_path = train_output_path / "pred" / "dev" / "best"
        for fold in self.benchmark.folds:
            # TODO fix by using multiple Tasks
            test_path = Path(test_output_path.as_posix().replace("fold-" + self.config["fold"], "fold-" + fold))
            if os.path.exists(test_path):
                reranker_runs.setdefault(fold, {})["test"] = Searcher.load_trec_run(test_path)

                dev_path = Path(dev_output_path.as_posix().replace("fold-" + self.config["fold"], "fold-" + fold))
                reranker_runs.setdefault(fold, {})["dev"] = Searcher.load_trec_run(dev_path)

        return searcher_runs, reranker_runs

    def find_birch_crossvalidated_results(self):
        searcher_runs = {}
        rank_results = self.rank.evaluate()
        reranker_runs = {}
        train_output_path = self.get_results_path()
        test_output_path = train_output_path / "pred" / "test" / "best"
        dev_output_path = train_output_path / "pred" / "dev" / "best"
        for fold in self.benchmark.folds:
            # TODO fix by using multiple Tasks
            test_path = Path(test_output_path.as_posix().replace("fold-" + self.config["fold"], "fold-" + fold))
            if os.path.exists(test_path):
                reranker_runs.setdefault(fold, {})["test"] = Searcher.load_trec_run(test_path)

        return searcher_runs, reranker_runs<|MERGE_RESOLUTION|>--- conflicted
+++ resolved
@@ -92,20 +92,6 @@
             dev_run, self.benchmark.qrels, self.reranker.extractor, relevance_level=self.benchmark.relevance_level
         )
 
-<<<<<<< HEAD
-        def local_evaluate_runs(runs):
-            dev_qrels = {qid: self.benchmark.qrels.get(qid, {}) for qid in self.benchmark.folds[fold]["predict"]["dev"]}
-            return evaluator.eval_runs(runs, dev_qrels, evaluator.DEFAULT_METRICS, self.benchmark.relevance_level)
-
-        dev_preds = self.reranker.trainer.train(
-            reranker=self.reranker,
-            train_dataset=train_dataset,
-            train_output_path=train_output_path,
-            dev_data=dev_dataset,
-            dev_output_path=dev_output_path,
-            metric=self.config["optimize"],
-            evaluate_fn=local_evaluate_runs,
-=======
         dev_preds = self.reranker.trainer.train(
             self.reranker,
             train_dataset,
@@ -115,7 +101,6 @@
             self.benchmark.qrels,
             self.config["optimize"],
             self.benchmark.relevance_level,
->>>>>>> 394ba72c
         )
 
         self.reranker.trainer.load_best_model(self.reranker, train_output_path)
@@ -211,22 +196,14 @@
 
         dev_qrels = {qid: self.benchmark.qrels.get(qid, {}) for qid in self.benchmark.folds[fold]["predict"]["dev"]}
         fold_dev_metrics = evaluator.eval_runs(
-<<<<<<< HEAD
-            reranker_runs[fold]["dev"], dev_qrels, evaluator.DEFAULT_METRICS, self.benchmark.relevance_level
-=======
             reranker_runs[fold]["dev"], self.benchmark.qrels, metrics, self.benchmark.relevance_level
->>>>>>> 394ba72c
         )
         pretty_fold_dev_metrics = " ".join([f"{metric}={v:0.3f}" for metric, v in sorted(fold_dev_metrics.items())])
         logger.info("rerank: fold=%s dev metrics: %s", fold, pretty_fold_dev_metrics)
 
         test_qrels = {qid: self.benchmark.qrels.get(qid, {}) for qid in self.benchmark.folds[fold]["predict"]["test"]}
         fold_test_metrics = evaluator.eval_runs(
-<<<<<<< HEAD
-            reranker_runs[fold]["test"], test_qrels, evaluator.DEFAULT_METRICS, self.benchmark.relevance_level
-=======
             reranker_runs[fold]["test"], self.benchmark.qrels, metrics, self.benchmark.relevance_level
->>>>>>> 394ba72c
         )
         pretty_fold_test_metrics = " ".join([f"{metric}={v:0.3f}" for metric, v in sorted(fold_test_metrics.items())])
         logger.info("rerank: fold=%s test metrics: %s", fold, pretty_fold_test_metrics)
