import os
from collections import defaultdict
from pathlib import Path

from capreolus import ConfigOption, Dependency, evaluator
from capreolus.sampler import PredSampler
from capreolus.searcher import Searcher
from capreolus.task import Task
from capreolus.utils.loginit import get_logger

from time import time

logger = get_logger(__name__)


@Task.register
class RerankTask(Task):
    module_name = "rerank"
    config_spec = [
        ConfigOption("fold", "s1", "fold to run"),
        ConfigOption("optimize", "map", "metric to maximize on the dev set"),  # affects train() because we check to save weights
        ConfigOption("metrics", "default", "metrics reported for evaluation", value_type="strlist"),
        ConfigOption("threshold", 100, "Number of docids per query to evaluate during prediction"),
        ConfigOption("testthreshold", 1000, "Number of docids per query to evaluate on test data"),
    ]
    dependencies = [
        Dependency(
            key="benchmark", module="benchmark", name="robust04.yang19", provide_this=True, provide_children=["collection"]
        ),
        Dependency(key="rank", module="task", name="rank"),
        Dependency(key="reranker", module="reranker", name="KNRM"),
        Dependency(key="sampler", module="sampler", name="triplet"),
    ]

    commands = ["train", "evaluate", "traineval"] + Task.help_commands
    default_command = "describe"

    def traineval(self):
        self.train()
        self.evaluate()

    def train(self):
        fold = self.config["fold"]

        self.rank.search()
        rank_results = self.rank.evaluate()
        best_search_run_path = rank_results["path"][fold]
        best_search_run = Searcher.load_trec_run(best_search_run_path)

        return self.rerank_run(best_search_run, self.get_results_path())

    def rerank_run(self, best_search_run, train_output_path, include_train=False):
        if not isinstance(train_output_path, Path):
            train_output_path = Path(train_output_path)

        fold = self.config["fold"]
        threshold = self.config["threshold"]
        dev_output_path = train_output_path / "pred" / "dev"
        logger.debug("results path: %s", train_output_path)

        docids = set(docid for querydocs in best_search_run.values() for docid in querydocs)
        self.reranker.extractor.preprocess(
            qids=[qid for qid in best_search_run.keys() if qid in self.benchmark.topics[self.benchmark.query_type]],
            docids=docids,
            topics=self.benchmark.topics[self.benchmark.query_type],
        )
        self.reranker.build_model()
        self.reranker.searcher_scores = best_search_run

        train_run = {qid: docs for qid, docs in best_search_run.items() if qid in self.benchmark.folds[fold]["train_qids"]}
        # For each qid, select the top 100 (defined by config["threshold") docs to be used in validation
        dev_run = defaultdict(dict)
        # This is possible because in python 3.6+, dictionaries preserve insertion order
        for qid, docs in best_search_run.items():
            if qid in self.benchmark.folds[fold]["predict"]["dev"] and qid in self.benchmark.qrels:
                for idx, (docid, score) in enumerate(docs.items()):
                    if idx >= threshold:
                        break
                    dev_run[qid][docid] = score

        # Depending on the sampler chosen, the dataset may generate triplets or pairs
        train_dataset = self.sampler
        train_dataset.prepare(
            train_run, self.benchmark.qrels, self.reranker.extractor, relevance_level=self.benchmark.relevance_level
        )
        dev_dataset = PredSampler()
        dev_dataset.prepare(
            dev_run, self.benchmark.qrels, self.reranker.extractor, relevance_level=self.benchmark.relevance_level
        )
<<<<<<< HEAD
=======

        dev_qrels = {qid: self.benchmark.qrels[qid] for qid in self.benchmark.non_nn_dev[fold] if qid in self.benchmark.qrels}
>>>>>>> 3521171e
        dev_preds = self.reranker.trainer.train(
            self.reranker,
            train_dataset,
            train_output_path,
            dev_dataset,
            dev_output_path,
            dev_qrels,
            self.config["optimize"],
            self.benchmark.relevance_level,
        )

        self.reranker.trainer.load_best_model(self.reranker, train_output_path)
        dev_output_path = train_output_path / "pred" / "dev" / "best"
        dev_preds = self.reranker.trainer.predict(self.reranker, dev_dataset, dev_output_path)
        if not dev_output_path.exists():
            dev_preds = self.reranker.trainer.predict(self.reranker, dev_dataset, dev_output_path)

        test_run = defaultdict(dict)
        # This is possible because in python 3.6+, dictionaries preserve insertion order
        for qid, docs in best_search_run.items():
            if qid in self.benchmark.folds[fold]["predict"]["test"] and qid in self.benchmark.qrels:
                for idx, (docid, score) in enumerate(docs.items()):
                    if idx >= self.config["testthreshold"]:
                        break
                    test_run[qid][docid] = score

        test_dataset = PredSampler()
        test_dataset.prepare(
            test_run, self.benchmark.qrels, self.reranker.extractor, relevance_level=self.benchmark.relevance_level
        )
        test_output_path = train_output_path / "pred" / "test" / "best"
        test_preds = self.reranker.trainer.predict(self.reranker, test_dataset, test_output_path)

        preds = {"dev": dev_preds, "test": test_preds}

        if include_train:
            train_dataset = PredSampler(
                train_run, self.benchmark.qrels, self.reranker.extractor, relevance_level=self.benchmark.relevance_level
            )

            train_output_path = train_output_path / "pred" / "train" / "best"
            train_preds = self.reranker.trainer.predict(self.reranker, train_dataset, train_output_path)
            preds["train"] = train_preds

        return preds

    def predict(self):
        fold = self.config["fold"]
        self.rank.search()
        rank_results = self.rank.evaluate()
        best_search_run_path = rank_results["path"][fold]
        best_search_run = Searcher.load_trec_run(best_search_run_path)

        docids = set(docid for querydocs in best_search_run.values() for docid in querydocs)
        self.reranker.extractor.preprocess(
            qids=best_search_run.keys(), docids=docids, topics=self.benchmark.topics[self.benchmark.query_type]
        )
        train_output_path = self.get_results_path()
        self.reranker.build_model()
        self.reranker.trainer.load_best_model(self.reranker, train_output_path)

        test_run = defaultdict(dict)
        # This is possible because best_search_run is an OrderedDict
        for qid, docs in best_search_run.items():
            if qid in self.benchmark.folds[fold]["predict"]["test"]:
                for idx, (docid, score) in enumerate(docs.items()):
                    if idx >= self.config["testthreshold"]:
                        break
                    test_run[qid][docid] = score

        test_dataset = PredSampler()
        test_dataset.prepare(
            test_run, self.benchmark.qrels, self.reranker.extractor, relevance_level=self.benchmark.relevance_level
        )
        test_output_path = train_output_path / "pred" / "test" / "best"
        test_preds = self.reranker.trainer.predict(self.reranker, test_dataset, test_output_path)

        preds = {"test": test_preds}

        return preds

    def bircheval(self):
        fold = self.config["fold"]
        train_output_path = self.get_results_path()
        searcher_runs, reranker_runs = self.find_birch_crossvalidated_results()

        fold_test_metrics = evaluator.eval_runs(
            reranker_runs[fold]["test"], self.benchmark.qrels, evaluator.DEFAULT_METRICS, self.benchmark.relevance_level
        )
        logger.info("rerank: fold=%s test metrics: %s", fold, fold_test_metrics)

    def evaluate(self):
        fold = self.config["fold"]
        train_output_path = self.get_results_path()
        logger.debug("results path: %s", train_output_path)
        metrics = self.config["metrics"] if list(self.config["metrics"]) != ["default"] else evaluator.DEFAULT_METRICS

        searcher_runs, reranker_runs = self.find_crossvalidated_results()

        if fold not in reranker_runs:
            logger.error("could not find predictions; run the train command first")
            raise ValueError("could not find predictions; run the train command first")

        dev_qrels = {qid: self.benchmark.qrels.get(qid, {}) for qid in self.benchmark.folds[fold]["predict"]["dev"]}
        fold_dev_metrics = evaluator.eval_runs(reranker_runs[fold]["dev"], dev_qrels, metrics, self.benchmark.relevance_level)
        pretty_fold_dev_metrics = " ".join([f"{metric}={v:0.3f}" for metric, v in sorted(fold_dev_metrics.items())])
        logger.info("rerank: fold=%s dev metrics: %s", fold, pretty_fold_dev_metrics)

        test_qrels = {qid: self.benchmark.qrels.get(qid, {}) for qid in self.benchmark.folds[fold]["predict"]["test"]}
        fold_test_metrics = evaluator.eval_runs(reranker_runs[fold]["test"], test_qrels, metrics, self.benchmark.relevance_level)
        pretty_fold_test_metrics = " ".join([f"{metric}={v:0.3f}" for metric, v in sorted(fold_test_metrics.items())])
        logger.info("rerank: fold=%s test metrics: %s", fold, pretty_fold_test_metrics)

        if len(reranker_runs) != len(self.benchmark.folds):
            logger.info(
                "rerank: skipping cross-validated metrics because results exist for only %s/%s folds",
                len(reranker_runs),
                len(self.benchmark.folds),
            )
            return {
                "fold_test_metrics": fold_test_metrics,
                "fold_dev_metrics": fold_dev_metrics,
                "cv_metrics": None,
                "interpolated_cv_metrics": None,
            }

        logger.info("rerank: average cross-validated metrics when choosing iteration based on '%s':", self.config["optimize"])
        all_preds = {}
        for preds in reranker_runs.values():
            for qid, docscores in preds["test"].items():
                all_preds.setdefault(qid, {})
                for docid, score in docscores.items():
                    all_preds[qid][docid] = score

        cv_metrics = evaluator.eval_runs(all_preds, self.benchmark.qrels, metrics, self.benchmark.relevance_level)
        interpolated_results = evaluator.interpolated_eval(
            searcher_runs, reranker_runs, self.benchmark, self.config["optimize"], metrics
        )

        for metric, score in sorted(cv_metrics.items()):
            logger.info("%25s: %0.4f", metric, score)

        logger.info("interpolated with alphas = %s", sorted(interpolated_results["alphas"].values()))
        for metric, score in sorted(interpolated_results["score"].items()):
            logger.info("%25s: %0.4f", metric + " [interp]", score)

        return {
            "fold_test_metrics": fold_test_metrics,
            "fold_dev_metrics": fold_dev_metrics,
            "cv_metrics": cv_metrics,
            "interpolated_results": interpolated_results,
        }

    def find_crossvalidated_results(self):
        searcher_runs = {}
        rank_results = self.rank.evaluate()
        for fold in self.benchmark.folds:
            searcher_runs[fold] = {"dev": Searcher.load_trec_run(rank_results["path"][fold])}
            searcher_runs[fold]["test"] = searcher_runs[fold]["dev"]

        reranker_runs = {}
        train_output_path = self.get_results_path()
        test_output_path = train_output_path / "pred" / "test" / "best"
        dev_output_path = train_output_path / "pred" / "dev" / "best"
        for fold in self.benchmark.folds:
            # TODO fix by using multiple Tasks
            test_path = Path(test_output_path.as_posix().replace("fold-" + self.config["fold"], "fold-" + fold))
            if os.path.exists(test_path):
                reranker_runs.setdefault(fold, {})["test"] = Searcher.load_trec_run(test_path)

                dev_path = Path(dev_output_path.as_posix().replace("fold-" + self.config["fold"], "fold-" + fold))
                reranker_runs.setdefault(fold, {})["dev"] = Searcher.load_trec_run(dev_path)

        return searcher_runs, reranker_runs

    def find_birch_crossvalidated_results(self):
        searcher_runs = {}
        rank_results = self.rank.evaluate()
        reranker_runs = {}
        train_output_path = self.get_results_path()
        test_output_path = train_output_path / "pred" / "test" / "best"
        dev_output_path = train_output_path / "pred" / "dev" / "best"
        for fold in self.benchmark.folds:
            # TODO fix by using multiple Tasks
            test_path = Path(test_output_path.as_posix().replace("fold-" + self.config["fold"], "fold-" + fold))
            if os.path.exists(test_path):
                reranker_runs.setdefault(fold, {})["test"] = Searcher.load_trec_run(test_path)

        return searcher_runs, reranker_runs<|MERGE_RESOLUTION|>--- conflicted
+++ resolved
@@ -87,11 +87,6 @@
         dev_dataset.prepare(
             dev_run, self.benchmark.qrels, self.reranker.extractor, relevance_level=self.benchmark.relevance_level
         )
-<<<<<<< HEAD
-=======
-
-        dev_qrels = {qid: self.benchmark.qrels[qid] for qid in self.benchmark.non_nn_dev[fold] if qid in self.benchmark.qrels}
->>>>>>> 3521171e
         dev_preds = self.reranker.trainer.train(
             self.reranker,
             train_dataset,
