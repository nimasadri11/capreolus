--- conflicted
+++ resolved
@@ -68,13 +68,7 @@
 
         for bi, batch in enumerate(train_dataloader):
             # TODO make sure _prepare_batch_with_strings equivalent is happening inside the sampler
-<<<<<<< HEAD
-            batch = {
-                k: v.to(self.device) if k not in ["qid", "posdocid", "negdocid"] else v
-                for k, v in batch.items()}
-=======
             batch = {k: v.to(self.device) if not isinstance(v, list) else v for k, v in batch.items()}
->>>>>>> 40c345e2
             doc_scores = reranker.score(batch)
             loss = self.loss(doc_scores)
             iter_loss.append(loss)
@@ -263,15 +257,8 @@
         pred_dataloader = torch.utils.data.DataLoader(pred_data, batch_size=self.cfg["batch"], pin_memory=True, num_workers=0)
         with torch.autograd.no_grad():
             for bi, batch in enumerate(pred_dataloader):
-<<<<<<< HEAD
-                batch = {
-                    k: v.to(self.device) if k not in ["qid", "posdocid", "negdocid"] else v
-                    for k, v in batch.items()}
-                doc_scores = model.score(batch)
-=======
                 batch = {k: v.to(self.device) if not isinstance(v, list) else v for k, v in batch.items()}
                 scores = reranker.test(batch)
->>>>>>> 40c345e2
                 scores = scores.view(-1).cpu().numpy()
                 for qid, docid, score in zip(batch["qid"], batch["posdocid"], scores):
                     # Need to use float16 because pytrec_eval's c function call crashes with higher precision floats
