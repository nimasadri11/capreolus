import math
import os
import time

import numpy as np
import torch
from torch.utils.tensorboard import SummaryWriter
from tqdm import tqdm

from capreolus import ConfigOption, constants, get_logger
from capreolus.reranker.common import pair_hinge_loss, pair_softmax_loss
from capreolus.searcher import Searcher

from . import Trainer

logger = get_logger(__name__)  # pylint: disable=invalid-name
RESULTS_BASE_PATH = constants["RESULTS_BASE_PATH"]


@Trainer.register
class PytorchTrainer(Trainer):
    module_name = "pytorch"
    config_spec = [
        ConfigOption("batch", 32, "batch size"),
        ConfigOption("evalbatch", 0, "batch size at inference time (or 0 to use training batch size)"),
        ConfigOption("niters", 20, "number of iterations to train for"),
        ConfigOption("itersize", 512, "number of training instances in one iteration"),
        ConfigOption("gradacc", 1, "number of batches to accumulate over before updating weights"),
        ConfigOption("lr", 0.001, "learning rate"),
        ConfigOption("softmaxloss", False, "True to use softmax loss (over pairs) or False to use hinge loss"),
        ConfigOption("fastforward", False),
        ConfigOption("validatefreq", 1),
        ConfigOption(
            "multithread",
            False,
            "True to load data in a separate thread; faster but causes PyTorch deadlock in some environments",
        ),
        ConfigOption("boardname", "default"),
<<<<<<< HEAD
=======
        ConfigOption("warmupiters", 0),
        ConfigOption("decay", 0.0, "learning rate decay"),
        ConfigOption("decayiters", 3),
        ConfigOption("decaytype", None),
        ConfigOption("amp", None, "Automatic mixed precision mode; one of: None, train, pred, both"),
>>>>>>> c901cb25
    ]
    config_keys_not_in_path = ["fastforward", "boardname"]

    def build(self):
        # sanity checks
        if self.config["batch"] < 1:
            raise ValueError("batch must be >= 1")

        if self.config["evalbatch"] < 0:
            raise ValueError("evalbatch must be 0 (to use the training batch size) or  >= 1")

        if self.config["itersize"] < self.config["batch"]:
            raise ValueError("itersize must be >= batch")

        if self.config["gradacc"] < 1 or not float(self.config["gradacc"]).is_integer():
            raise ValueError("gradacc must be an integer >= 1")

        if self.config["lr"] <= 0:
            raise ValueError("lr must be > 0")

        torch.manual_seed(self.config["seed"])
        torch.cuda.manual_seed_all(self.config["seed"])

    def single_train_iteration(self, reranker, train_dataloader):
        """Train model for one iteration using instances from train_dataloader.

        Args:
           model (Reranker): a PyTorch Reranker
           train_dataloader (DataLoader): a PyTorch DataLoader that iterates over training instances

        Returns:
            float: average loss over the iteration

        """

        iter_loss = []
        batches_since_update = 0
        batches_per_step = self.config["gradacc"]

<<<<<<< HEAD
        for bi, batch in tqdm(enumerate(train_dataloader), desc="Iter progression", total=batches_per_epoch):
            # TODO make sure _prepare_batch_with_strings equivalent is happening inside the sampler
=======
        for bi, batch in tqdm(enumerate(train_dataloader), desc="Training iteration", total=self.n_batch_per_iter):
>>>>>>> c901cb25
            batch = {k: v.to(self.device) if not isinstance(v, list) else v for k, v in batch.items()}
            doc_scores = reranker.score(batch)
            loss = self.loss(doc_scores)
            iter_loss.append(loss)
            loss.backward()

            batches_since_update += 1
            if batches_since_update == batches_per_step:
                batches_since_update = 0
                self.optimizer.step()
                self.optimizer.zero_grad()

<<<<<<< HEAD
            if (bi + 1) % batches_per_epoch == 0:
=======
            if (bi + 1) % self.n_batch_per_iter == 0:
                # REF-TODO: save scheduler state along with optimizer
                self.lr_scheduler.step()
>>>>>>> c901cb25
                break

        return torch.stack(iter_loss).mean()

    def fastforward_training(self, reranker, weights_path, loss_fn, best_metric_fn):
        """Skip to the last training iteration whose weights were saved.

        If saved model and optimizer weights are available, this method will load those weights into model
        and optimizer, and then return the next iteration to be run. For example, if weights are available for
        iterations 0-10 (11 zero-indexed iterations), the weights from iteration index 10 will be loaded, and
        this method will return 11.

        If an error or inconsistency is encountered when checking for weights, this method returns 0.

        This method checks several files to determine if weights "are available". First, loss_fn is read to
        determine the last recorded iteration. (If a path is missing or loss_fn is malformed, 0 is returned.)
        Second, the weights from the last recorded iteration in loss_fn are loaded into the model and optimizer.
        If this is successful, the method returns `1 + last recorded iteration`. If not, it returns 0.
        (We consider loss_fn because it is written at the end of every training iteration.)

        Args:
           model (Reranker): a PyTorch Reranker whose state should be loaded
           weights_path (Path): directory containing model and optimizer weights
           loss_fn (Path): file containing loss history

        Returns:
            int: the next training iteration after fastforwarding. If successful, this is > 0.
                 If no weights are available or they cannot be loaded, 0 is returned.

        """
        default_return_values = (0, {})
        if not (weights_path.exists() and loss_fn.exists()):
            return default_return_values

        try:
            loss = self.load_loss_file(loss_fn)
            metrics = self.load_metric(best_metric_fn)
        except IOError:
            return default_return_values

        last_loss_iteration = len(loss) - 1
        weights_fn = weights_path / f"{last_loss_iteration}.p"

        try:
            reranker.load_weights(weights_fn, self.optimizer)
            return last_loss_iteration + 1, metrics
        except:  # lgtm [py/catch-base-exception]
            logger.info("attempted to load weights from %s but failed, starting at iteration 0", weights_fn)
            return default_return_values

    def train(self, reranker, train_dataset, train_output_path, dev_data, dev_output_path, metric, evaluate_fn):
        """Train a model following the trainer's config (specifying batch size, number of iterations, etc).

        Args:
           train_dataset (IterableDataset): training dataset
           train_output_path (Path): directory under which train_dataset runs and training loss will be saved
           dev_data (IterableDataset): dev dataset
           dev_output_path (Path): directory where dev_data runs and metrics will be saved

        """
        # Set up logging
        # TODO why not put this under train_output_path?
        summary_writer = SummaryWriter(RESULTS_BASE_PATH / "runs" / self.config["boardname"], comment=train_output_path)

        self.device = torch.device("cuda:0" if torch.cuda.is_available() else "cpu")
        model = reranker.model.to(self.device)
        self.optimizer = torch.optim.Adam(filter(lambda param: param.requires_grad, model.parameters()), lr=self.config["lr"])

<<<<<<< HEAD
=======
        if self.config["amp"] in ("both", "train"):
            self.amp_train_autocast = torch.cuda.amp.autocast
            self.scaler = torch.cuda.amp.GradScaler()
        else:
            self.amp_train_autocast = contextlib.nullcontext
            self.scaler = None

        # REF-TODO how to handle interactions between fastforward and schedule? --> just save its state
        self.lr_scheduler = torch.optim.lr_scheduler.LambdaLR(
            self.optimizer, lambda epoch: self.lr_multiplier(step=epoch * self.n_batch_per_iter)
        )

>>>>>>> c901cb25
        if self.config["softmaxloss"]:
            self.loss = pair_softmax_loss
        else:
            self.loss = pair_hinge_loss

        dev_best_weight_fn, weights_output_path, info_output_path, loss_fn, metric_fn = self.get_paths_for_early_stopping(
            train_output_path, dev_output_path
        )

        initial_iter = self.fastforward_training(reranker, weights_output_path, loss_fn) if self.config["fastforward"] else 0
        logger.info("starting training from iteration %s/%s", initial_iter, self.config["niters"])

        num_workers = 1 if self.config["multithread"] else 0
        train_dataloader = torch.utils.data.DataLoader(
            train_dataset, batch_size=self.config["batch"], pin_memory=True, num_workers=num_workers
        )
<<<<<<< HEAD
        # dataiter = iter(train_dataloader)
        # sample_input = dataiter.next()
        # summary_writer.add_graph(
        #     reranker.model,
        #     [
        #         sample_input["query"].to(self.device),
        #         sample_input["posdoc"].to(self.device),
        #         sample_input["negdoc"].to(self.device),
        #     ],
        # )
=======

        # if we're fastforwarding, set first iteration and load last saved weights
        initial_iter, metrics = (
            self.fastforward_training(reranker, weights_output_path, loss_fn, metric_fn)
            if self.config["fastforward"]
            else (0, {})
        )
        dev_best_metric = metrics.get(metric, -np.inf)
        logger.info("starting training from iteration %s/%s", initial_iter + 1, self.config["niters"])
        logger.info(f"Best metric loaded: {metric}={dev_best_metric}")
>>>>>>> c901cb25

        train_loss = []
        # are we resuming training?
        if initial_iter > 0:
            train_loss = self.load_loss_file(loss_fn)

            # are we done training?
            if initial_iter < self.config["niters"]:
                logger.debug("fastforwarding train_dataloader to iteration %s", initial_iter)
<<<<<<< HEAD
                batches_per_epoch = self.config["itersize"] // self.config["batch"]
                for niter in range(initial_iter):
                    for bi, batch in enumerate(train_dataloader):
                        if (bi + 1) % batches_per_epoch == 0:
                            break

        dev_best_metric = -np.inf
        validation_frequency = self.config["validatefreq"]
        train_start_time = time.time()
        for niter in range(initial_iter, self.config["niters"]):
            model.train()

            iter_start_time = time.time()
            iter_loss_tensor = self.single_train_iteration(reranker, train_dataloader)
            logger.info("A single iteration takes {}".format(time.time() - iter_start_time))
            train_loss.append(iter_loss_tensor.item())
            logger.info("iter = %d loss = %f", niter, train_loss[-1])

            # write model weights to file
            weights_fn = weights_output_path / f"{niter}.p"
            reranker.save_weights(weights_fn, self.optimizer)
            # predict performance on dev set

            if niter % validation_frequency == 0:
                pred_fn = dev_output_path / f"{niter}.run"
                preds = self.predict(reranker, dev_data, pred_fn)

                # log dev metrics
                metrics = evaluate_fn(preds)
                logger.info("dev metrics: %s", " ".join([f"{metric}={v:0.3f}" for metric, v in sorted(metrics.items())]))
                summary_writer.add_scalar("ndcg_cut_20", metrics["ndcg_cut_20"], niter)
                summary_writer.add_scalar("map", metrics["map"], niter)
                summary_writer.add_scalar("P_20", metrics["P_20"], niter)
                # write best dev weights to file
                if metrics[metric] > dev_best_metric:
                    dev_best_metric = metrics[metric]
                    logger.info("new best dev metric: %0.4f", dev_best_metric)
                    reranker.save_weights(dev_best_weight_fn, self.optimizer)

            # write train_loss to file
            loss_fn.write_text("\n".join(f"{idx} {loss}" for idx, loss in enumerate(train_loss)))

            summary_writer.add_scalar("training_loss", iter_loss_tensor.item(), niter)
            reranker.add_summary(summary_writer, niter)
            summary_writer.flush()
        logger.info("training loss: %s", train_loss)
        logger.info("Training took {}".format(time.time() - train_start_time))
=======
                self.exhaust_used_train_data(train_dataloader, n_batch_to_exhaust=initial_iter * self.n_batch_per_iter)

        if self.config["niters"] == 0:
            reranker.save_weights(dev_best_weight_fn, self.optimizer)
        else:
            train_start_time = time.time()
            for niter in range(initial_iter, self.config["niters"]):
                niter = niter + 1  # index from 1
                model.train()

                iter_start_time = time.time()
                iter_loss_tensor = self.single_train_iteration(reranker, train_dataloader)
                logger.info("A single iteration takes {}".format(time.time() - iter_start_time))
                train_loss.append(iter_loss_tensor.item())
                logger.info("iter = %d loss = %f", niter, train_loss[-1])

                # save model weights only when fastforward enabled
                if self.config["fastforward"]:
                    weights_fn = weights_output_path / f"{niter}.p"
                    reranker.save_weights(weights_fn, self.optimizer)

                # predict performance on dev set
                if niter % self.config["validatefreq"] == 0:
                    pred_fn = dev_output_path / f"{niter}.run"
                    preds = self.predict(reranker, dev_data, pred_fn)

                    # log dev metrics
                    metrics = evaluator.eval_runs(preds, qrels, evaluator.DEFAULT_METRICS, relevance_level)
                    logger.info("dev metrics: %s", " ".join([f"{metric}={v:0.3f}" for metric, v in sorted(metrics.items())]))
                    summary_writer.add_scalar("ndcg_cut_20", metrics["ndcg_cut_20"], niter)
                    summary_writer.add_scalar("map", metrics["map"], niter)
                    summary_writer.add_scalar("P_20", metrics["P_20"], niter)
                    # write best dev weights to file
                    if metrics[metric] > dev_best_metric:
                        dev_best_metric = metrics[metric]
                        logger.info("new best dev metric: %0.4f", dev_best_metric)
                        reranker.save_weights(dev_best_weight_fn, self.optimizer)
                        self.write_to_metric_file(metric_fn, metrics)

                # write train_loss to file
                # loss_fn.write_text("\n".join(f"{idx} {loss}" for idx, loss in enumerate(train_loss)))
                self.write_to_loss_file(loss_fn, train_loss)

                summary_writer.add_scalar("training_loss", iter_loss_tensor.item(), niter)
                reranker.add_summary(summary_writer, niter)
                summary_writer.flush()
            logger.info("training loss: %s", train_loss)
            logger.info("Training took {}".format(time.time() - train_start_time))

>>>>>>> c901cb25
        summary_writer.close()

        # TODO should we write a /done so that training can be skipped if possible when fastforward=False? or in Task?

    def load_best_model(self, reranker, train_output_path):
        self.optimizer = torch.optim.Adam(
            filter(lambda param: param.requires_grad, reranker.model.parameters()), lr=self.config["lr"]
        )

        dev_best_weight_fn = train_output_path / "dev.best"
        reranker.load_weights(dev_best_weight_fn, self.optimizer)

    def predict(self, reranker, pred_data, pred_fn):
        """Predict query-document scores on `pred_data` using `model` and write a corresponding run file to `pred_fn`

        Args:
           model (Reranker): a PyTorch Reranker
           pred_data (IterableDataset): data to predict on
           pred_fn (Path): path to write the prediction run file to

        Returns:
           TREC Run

        """

        self.device = torch.device("cuda:0" if torch.cuda.is_available() else "cpu")
        # save to pred_fn
        model = reranker.model.to(self.device)
        model.eval()

        preds = {}
        evalbatch = self.config["evalbatch"] if self.config["evalbatch"] > 0 else self.config["batch"]
        num_workers = 1 if self.config["multithread"] else 0
        pred_dataloader = torch.utils.data.DataLoader(pred_data, batch_size=evalbatch, pin_memory=True, num_workers=num_workers)
        with torch.autograd.no_grad():
            for batch in tqdm(pred_dataloader, desc="Predicting", total=len(pred_data) // evalbatch):
                if len(batch["qid"]) != evalbatch:
                    batch = self.fill_incomplete_batch(batch, batch_size=evalbatch)

                batch = {k: v.to(self.device) if not isinstance(v, list) else v for k, v in batch.items()}
                scores = reranker.test(batch)
                scores = scores.view(-1).cpu().numpy()
                for qid, docid, score in zip(batch["qid"], batch["posdocid"], scores):
                    # Need to use float16 because pytrec_eval's c function call crashes with higher precision floats
                    preds.setdefault(qid, {})[docid] = score.astype(np.float16).item()

        os.makedirs(os.path.dirname(pred_fn), exist_ok=True)
        Searcher.write_trec_run(preds, pred_fn)

        return preds

    def fill_incomplete_batch(self, batch, batch_size=None):
        """
        If a batch is incomplete (i.e shorter than the desired batch size), this method fills in the batch with some data.
        How the data is chosen:
        If the values are just a simple list, use the first element of the list to pad the batch
        If the values are tensors/numpy arrays, use repeat() along the batch dimension
        """
        # logger.debug("filling in an incomplete batch")
        if not batch_size:
            batch_size = self.config["batch"]
        repeat_times = math.ceil(batch_size / len(batch["qid"]))
        diff = batch_size - len(batch["qid"])

        def pad(v):
            if isinstance(v, np.ndarray) or torch.is_tensor(v):
                _v = v.repeat((repeat_times,) + tuple([1 for x in range(len(v.shape) - 1)]))
            else:
                _v = v + [v[0]] * diff

            return _v[:batch_size]

        batch = {k: pad(v) for k, v in batch.items()}
        return batch<|MERGE_RESOLUTION|>--- conflicted
+++ resolved
@@ -1,3 +1,4 @@
+import contextlib
 import math
 import os
 import time
@@ -7,7 +8,7 @@
 from torch.utils.tensorboard import SummaryWriter
 from tqdm import tqdm
 
-from capreolus import ConfigOption, constants, get_logger
+from capreolus import ConfigOption, constants, evaluator, get_logger
 from capreolus.reranker.common import pair_hinge_loss, pair_softmax_loss
 from capreolus.searcher import Searcher
 
@@ -36,14 +37,11 @@
             "True to load data in a separate thread; faster but causes PyTorch deadlock in some environments",
         ),
         ConfigOption("boardname", "default"),
-<<<<<<< HEAD
-=======
         ConfigOption("warmupiters", 0),
         ConfigOption("decay", 0.0, "learning rate decay"),
         ConfigOption("decayiters", 3),
         ConfigOption("decaytype", None),
         ConfigOption("amp", None, "Automatic mixed precision mode; one of: None, train, pred, both"),
->>>>>>> c901cb25
     ]
     config_keys_not_in_path = ["fastforward", "boardname"]
 
@@ -64,6 +62,9 @@
         if self.config["lr"] <= 0:
             raise ValueError("lr must be > 0")
 
+        if self.config["amp"] not in (None, "train", "pred", "both"):
+            raise ValueError("amp must be one of: None, train, pred, both")
+
         torch.manual_seed(self.config["seed"])
         torch.cuda.manual_seed_all(self.config["seed"])
 
@@ -81,33 +82,34 @@
 
         iter_loss = []
         batches_since_update = 0
+        batches_per_epoch = (self.config["itersize"] // self.config["batch"]) or 1
         batches_per_step = self.config["gradacc"]
 
-<<<<<<< HEAD
-        for bi, batch in tqdm(enumerate(train_dataloader), desc="Iter progression", total=batches_per_epoch):
-            # TODO make sure _prepare_batch_with_strings equivalent is happening inside the sampler
-=======
         for bi, batch in tqdm(enumerate(train_dataloader), desc="Training iteration", total=self.n_batch_per_iter):
->>>>>>> c901cb25
             batch = {k: v.to(self.device) if not isinstance(v, list) else v for k, v in batch.items()}
-            doc_scores = reranker.score(batch)
-            loss = self.loss(doc_scores)
+
+            with self.amp_train_autocast():
+                doc_scores = reranker.score(batch)
+                loss = self.loss(doc_scores)
+
             iter_loss.append(loss)
+            loss = self.scaler.scale(loss) if self.scaler else loss
             loss.backward()
 
             batches_since_update += 1
             if batches_since_update == batches_per_step:
                 batches_since_update = 0
-                self.optimizer.step()
+                # REF-TODO: save scaler state
+                if self.scaler:
+                    self.scaler.step(self.optimizer)
+                    self.scaler.update()
+                else:
+                    self.optimizer.step()
                 self.optimizer.zero_grad()
 
-<<<<<<< HEAD
-            if (bi + 1) % batches_per_epoch == 0:
-=======
             if (bi + 1) % self.n_batch_per_iter == 0:
                 # REF-TODO: save scheduler state along with optimizer
                 self.lr_scheduler.step()
->>>>>>> c901cb25
                 break
 
         return torch.stack(iter_loss).mean()
@@ -158,7 +160,7 @@
             logger.info("attempted to load weights from %s but failed, starting at iteration 0", weights_fn)
             return default_return_values
 
-    def train(self, reranker, train_dataset, train_output_path, dev_data, dev_output_path, metric, evaluate_fn):
+    def train(self, reranker, train_dataset, train_output_path, dev_data, dev_output_path, qrels, metric, relevance_level=1):
         """Train a model following the trainer's config (specifying batch size, number of iterations, etc).
 
         Args:
@@ -176,8 +178,6 @@
         model = reranker.model.to(self.device)
         self.optimizer = torch.optim.Adam(filter(lambda param: param.requires_grad, model.parameters()), lr=self.config["lr"])
 
-<<<<<<< HEAD
-=======
         if self.config["amp"] in ("both", "train"):
             self.amp_train_autocast = torch.cuda.amp.autocast
             self.scaler = torch.cuda.amp.GradScaler()
@@ -190,7 +190,6 @@
             self.optimizer, lambda epoch: self.lr_multiplier(step=epoch * self.n_batch_per_iter)
         )
 
->>>>>>> c901cb25
         if self.config["softmaxloss"]:
             self.loss = pair_softmax_loss
         else:
@@ -200,25 +199,10 @@
             train_output_path, dev_output_path
         )
 
-        initial_iter = self.fastforward_training(reranker, weights_output_path, loss_fn) if self.config["fastforward"] else 0
-        logger.info("starting training from iteration %s/%s", initial_iter, self.config["niters"])
-
         num_workers = 1 if self.config["multithread"] else 0
         train_dataloader = torch.utils.data.DataLoader(
             train_dataset, batch_size=self.config["batch"], pin_memory=True, num_workers=num_workers
         )
-<<<<<<< HEAD
-        # dataiter = iter(train_dataloader)
-        # sample_input = dataiter.next()
-        # summary_writer.add_graph(
-        #     reranker.model,
-        #     [
-        #         sample_input["query"].to(self.device),
-        #         sample_input["posdoc"].to(self.device),
-        #         sample_input["negdoc"].to(self.device),
-        #     ],
-        # )
-=======
 
         # if we're fastforwarding, set first iteration and load last saved weights
         initial_iter, metrics = (
@@ -229,65 +213,15 @@
         dev_best_metric = metrics.get(metric, -np.inf)
         logger.info("starting training from iteration %s/%s", initial_iter + 1, self.config["niters"])
         logger.info(f"Best metric loaded: {metric}={dev_best_metric}")
->>>>>>> c901cb25
 
         train_loss = []
-        # are we resuming training?
+        # are we resuming training? fastforward loss and data if so
         if initial_iter > 0:
             train_loss = self.load_loss_file(loss_fn)
 
-            # are we done training?
+            # are we done training? if not, fastforward through prior batches
             if initial_iter < self.config["niters"]:
                 logger.debug("fastforwarding train_dataloader to iteration %s", initial_iter)
-<<<<<<< HEAD
-                batches_per_epoch = self.config["itersize"] // self.config["batch"]
-                for niter in range(initial_iter):
-                    for bi, batch in enumerate(train_dataloader):
-                        if (bi + 1) % batches_per_epoch == 0:
-                            break
-
-        dev_best_metric = -np.inf
-        validation_frequency = self.config["validatefreq"]
-        train_start_time = time.time()
-        for niter in range(initial_iter, self.config["niters"]):
-            model.train()
-
-            iter_start_time = time.time()
-            iter_loss_tensor = self.single_train_iteration(reranker, train_dataloader)
-            logger.info("A single iteration takes {}".format(time.time() - iter_start_time))
-            train_loss.append(iter_loss_tensor.item())
-            logger.info("iter = %d loss = %f", niter, train_loss[-1])
-
-            # write model weights to file
-            weights_fn = weights_output_path / f"{niter}.p"
-            reranker.save_weights(weights_fn, self.optimizer)
-            # predict performance on dev set
-
-            if niter % validation_frequency == 0:
-                pred_fn = dev_output_path / f"{niter}.run"
-                preds = self.predict(reranker, dev_data, pred_fn)
-
-                # log dev metrics
-                metrics = evaluate_fn(preds)
-                logger.info("dev metrics: %s", " ".join([f"{metric}={v:0.3f}" for metric, v in sorted(metrics.items())]))
-                summary_writer.add_scalar("ndcg_cut_20", metrics["ndcg_cut_20"], niter)
-                summary_writer.add_scalar("map", metrics["map"], niter)
-                summary_writer.add_scalar("P_20", metrics["P_20"], niter)
-                # write best dev weights to file
-                if metrics[metric] > dev_best_metric:
-                    dev_best_metric = metrics[metric]
-                    logger.info("new best dev metric: %0.4f", dev_best_metric)
-                    reranker.save_weights(dev_best_weight_fn, self.optimizer)
-
-            # write train_loss to file
-            loss_fn.write_text("\n".join(f"{idx} {loss}" for idx, loss in enumerate(train_loss)))
-
-            summary_writer.add_scalar("training_loss", iter_loss_tensor.item(), niter)
-            reranker.add_summary(summary_writer, niter)
-            summary_writer.flush()
-        logger.info("training loss: %s", train_loss)
-        logger.info("Training took {}".format(time.time() - train_start_time))
-=======
                 self.exhaust_used_train_data(train_dataloader, n_batch_to_exhaust=initial_iter * self.n_batch_per_iter)
 
         if self.config["niters"] == 0:
@@ -337,7 +271,6 @@
             logger.info("training loss: %s", train_loss)
             logger.info("Training took {}".format(time.time() - train_start_time))
 
->>>>>>> c901cb25
         summary_writer.close()
 
         # TODO should we write a /done so that training can be skipped if possible when fastforward=False? or in Task?
@@ -362,6 +295,11 @@
            TREC Run
 
         """
+
+        if self.config["amp"] in ("both", "pred"):
+            self.amp_pred_autocast = torch.cuda.amp.autocast
+        else:
+            self.amp_pred_autocast = contextlib.nullcontext
 
         self.device = torch.device("cuda:0" if torch.cuda.is_available() else "cpu")
         # save to pred_fn
@@ -378,7 +316,8 @@
                     batch = self.fill_incomplete_batch(batch, batch_size=evalbatch)
 
                 batch = {k: v.to(self.device) if not isinstance(v, list) else v for k, v in batch.items()}
-                scores = reranker.test(batch)
+                with self.amp_pred_autocast():
+                    scores = reranker.test(batch)
                 scores = scores.view(-1).cpu().numpy()
                 for qid, docid, score in zip(batch["qid"], batch["posdocid"], scores):
                     # Need to use float16 because pytrec_eval's c function call crashes with higher precision floats
