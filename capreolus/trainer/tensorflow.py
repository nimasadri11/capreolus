--- conflicted
+++ resolved
@@ -445,8 +445,6 @@
 
         return dict(pred_dict)
 
-<<<<<<< HEAD
-=======
     def change_lr(self, global_steps, lr):
         """
         Apply warm up or decay depending on the current epoch
@@ -463,7 +461,6 @@
 
         return lr
 
->>>>>>> b41b8345
     def get_loss(self, loss_name):
         try:
             if loss_name == "pairwise_hinge_loss":
