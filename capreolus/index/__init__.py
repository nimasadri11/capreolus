import logging
import os
<<<<<<< HEAD
import math
import logging
=======
>>>>>>> 1295a8d7
import subprocess

from capreolus.registry import ModuleBase, RegisterableModule, Dependency, MAX_THREADS
from capreolus.collection import Collection
from capreolus.utils.common import Anserini
from capreolus.utils.loginit import get_logger

logger = get_logger(__name__)  # pylint: disable=invalid-name


class Index(ModuleBase, metaclass=RegisterableModule):
    """the module base class"""

    module_type = "index"
    dependencies = {"collection": Dependency(module="collection")}

    def get_index_path(self):
        return self.get_cache_path() / "index"

    def exists(self):
        donefn = self.get_index_path() / "done"
        return donefn.exists()

    def create_index(self):
        if self.exists():
            return

        self._create_index()
        donefn = self.get_index_path() / "done"
        with open(donefn, "wt") as donef:
            print("done", file=donef)

    def _create_index(self):
        raise NotImplementedError()

    def get_docs(self, doc_ids):
        raise NotImplementedError()


def get_cache_path(self):
    print(self.get_cache_path())


class AnseriniIndex(Index):
    name = "anserini"
    commands = {"cache_path": get_cache_path}

    @staticmethod
    def config():
        indexstops = False
        stemmer = "porter"

    def _create_index(self):
        outdir = self.get_index_path()
        stops = "-keepStopwords" if self.cfg["indexstops"] else ""

        collection_path, document_type, generator_type = self["collection"].get_path_and_types()

        anserini_fat_jar = Anserini.get_fat_jar()
        if self["collection"].is_large_collection:
            cmd = f"java -classpath {anserini_fat_jar} -Xms512M -Xmx31G -Dapp.name='IndexCollection' io.anserini.index.IndexCollection -collection {document_type} -generator {generator_type} -threads {MAX_THREADS} -input {collection_path} -index {outdir} -stemmer {self.cfg['stemmer']} {stops}"
        else:
            cmd = f"java -classpath {anserini_fat_jar} -Xms512M -Xmx31G -Dapp.name='IndexCollection' io.anserini.index.IndexCollection -collection {document_type} -generator {generator_type} -threads {MAX_THREADS} -input {collection_path} -index {outdir} -storePositions -storeDocvectors -storeTransformedDocs -stemmer {self.cfg['stemmer']} {stops}"

        logger.info("building index %s", outdir)
        logger.debug(cmd)
        os.makedirs(os.path.basename(outdir), exist_ok=True)

        app = subprocess.Popen(cmd.split(), stdout=subprocess.PIPE, universal_newlines=True)

        # Anserini output is verbose, so ignore DEBUG log lines and send other output through our logger
        for line in app.stdout:
<<<<<<< HEAD
            fields = line.strip().split()

            # is this a log line?
            # at least 5 fields should exist
            # (0) date field should be 10 digits and begin with 20. e.g. 2020-02-14
            # (3) function field should begin with [
            if len(fields) > 5 and len(fields[0]) == 10 and fields[3][0] == "[":
                # skip debug messages
                if fields[2] == "DEBUG":
                    continue

                loglevel = logging._nameToLevel.get(fields[2], 40)
                msg = " ".join(fields[3:])
            else:
                loglevel = logging._nameToLevel["WARNING"]
                msg = line.strip()

            logger.log(loglevel, "[AnseriniProcess] %s", msg)
=======
            Anserini.filter_and_log_anserini_output(line, logger)
>>>>>>> 1295a8d7

        app.wait()
        if app.returncode != 0:
            raise RuntimeError("command failed")

    def get_docs(self, doc_ids):
        if self.collection.is_large_collection:
            return self.get_documents_from_disk(doc_ids)
        else:
            return [self.getdoc(doc_id) for doc_id in doc_ids]

    def get_documents_from_disk(self, doc_ids):
        """
        Does not make use of the index. We use pyserini's disk traversal methods to retrieve documents. This allows
        us to get away with much smaller index sizes on disk, since indexes now does not have to store the document
        """
        start = time.time()
        logger.info("Starting to get documents from disk")
        document_type = self.collection.config["documents"]["type"]
        if document_type == "trec":
            ctype = "TrecCollection"
        elif document_type == "trecweb":
            ctype = "TrecwebCollection"
        else:
            # For clueweb12, document_type in yaml is the same as anserini - ClueWeb12Collection
            ctype = document_type

        rootdir = self.collection.config["documents"]["path"]
        p = subprocess.run(
            ["python", get_crawl_collection_script(), rootdir, ctype],
            stdout=subprocess.PIPE,
            input=",".join(doc_ids),
            check=True,
            encoding="utf-8",
        )
        with open("{0}/disk_crawl_temp_dump.json".format(os.getenv("CAPREOLUS_CACHE", get_default_cache_dir())), "rt") as fp:
            fetched_docs = json.load(fp)

        return [fetched_docs.get(doc_id, []) for doc_id in doc_ids]

    def getdoc(self, docid):
        try:
            if not hasattr(self, "index_utils") or self.index_utils is None:
                self.open()
            return self.index_utils.getTransformedDocument(docid)
        except Exception as e:
            raise

    def getdf(self, term):
        # returns 0 for missing terms
        jterm = self.JTerm("contents", term)
        return self.reader.docFreq(jterm)

    def getidf(self, term):
        """ BM25's IDF with a floor of 0 """
        df = self.getdf(term)
        idf = (self.numdocs - df + 0.5) / (df + 0.5)
        idf = math.log(1 + idf)
        return max(idf, 0)

    def open(self):
        from jnius import autoclass

        index_path = self.get_index_path().as_posix()

        JIndexUtils = autoclass("io.anserini.index.IndexUtils")
        self.index_utils = JIndexUtils(index_path)

        JFile = autoclass("java.io.File")
        JFSDirectory = autoclass("org.apache.lucene.store.FSDirectory")
        fsdir = JFSDirectory.open(JFile(index_path).toPath())
        self.reader = autoclass("org.apache.lucene.index.DirectoryReader").open(fsdir)
        self.numdocs = self.reader.numDocs()
        self.JTerm = autoclass("org.apache.lucene.index.Term")<|MERGE_RESOLUTION|>--- conflicted
+++ resolved
@@ -1,10 +1,6 @@
 import logging
 import os
-<<<<<<< HEAD
-import math
-import logging
-=======
->>>>>>> 1295a8d7
+
 import subprocess
 
 from capreolus.registry import ModuleBase, RegisterableModule, Dependency, MAX_THREADS
@@ -77,28 +73,7 @@
 
         # Anserini output is verbose, so ignore DEBUG log lines and send other output through our logger
         for line in app.stdout:
-<<<<<<< HEAD
-            fields = line.strip().split()
-
-            # is this a log line?
-            # at least 5 fields should exist
-            # (0) date field should be 10 digits and begin with 20. e.g. 2020-02-14
-            # (3) function field should begin with [
-            if len(fields) > 5 and len(fields[0]) == 10 and fields[3][0] == "[":
-                # skip debug messages
-                if fields[2] == "DEBUG":
-                    continue
-
-                loglevel = logging._nameToLevel.get(fields[2], 40)
-                msg = " ".join(fields[3:])
-            else:
-                loglevel = logging._nameToLevel["WARNING"]
-                msg = line.strip()
-
-            logger.log(loglevel, "[AnseriniProcess] %s", msg)
-=======
             Anserini.filter_and_log_anserini_output(line, logger)
->>>>>>> 1295a8d7
 
         app.wait()
         if app.returncode != 0:
