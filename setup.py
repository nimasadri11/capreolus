--- conflicted
+++ resolved
@@ -78,10 +78,7 @@
         "beautifulsoup4",
         "lxml",
         "scispacy",
-<<<<<<< HEAD
-=======
         "smart_open",
->>>>>>> 394ba72c
         "spacy<3.0",
         "pandas",
         "ir_datasets",
